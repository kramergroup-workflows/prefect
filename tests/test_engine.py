--- conflicted
+++ resolved
@@ -867,11 +867,7 @@
 
             monkeypatch.setattr(
                 engine,
-<<<<<<< HEAD
-                "load_flow_from_deployment",
-=======
                 "load_flow_from_flow_run",
->>>>>>> e55672e0
                 anon,
             )
             return f
