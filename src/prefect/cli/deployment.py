--- conflicted
+++ resolved
@@ -359,10 +359,7 @@
         None,
         "--storage-block",
         "-sb",
-<<<<<<< HEAD
-        help="The slug of the storage block. Use the syntax: 'block_type/block_name', where block_type must be one of 'remote-file-system', 's3', 'gcs', 'azure', 'smb'",
-=======
-        help="The slug of a remote storage block. Use the syntax: 'block_type/block_name', where block_type must be one of 'remote-file-system', 's3', 'gcs', 'azure'",
+        help="The slug of a remote storage block. Use the syntax: 'block_type/block_name', where block_type must be one of 'remote-file-system', 's3', 'gcs', 'azure', 'smb'",
     ),
     cron: str = typer.Option(
         None,
@@ -378,7 +375,6 @@
         None,
         "--rrule",
         help="An RRule that will be used to set an RRuleSchedule on the deployment.",
->>>>>>> 51818c84
     ),
     output: str = typer.Option(
         None,
