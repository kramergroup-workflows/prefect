--- conflicted
+++ resolved
@@ -1,54 +1,46 @@
-<<<<<<< HEAD
+from typing import List
+
 import sqlalchemy as sa
-from fastapi import Depends
+from fastapi import Depends, HTTPException
 
 from prefect.orion import models
-from prefect.orion.api import schemas
-from prefect.orion.utilities.server import get_session, OrionRouter
+from prefect.orion.api import app, schemas
+from prefect.orion.utilities.server import OrionRouter, get_session
 
 router = OrionRouter(prefix="/flows", tags=["flows"])
-=======
-from typing import List
-from fastapi import Depends, HTTPException, Query
-import sqlalchemy as sa
-from prefect.orion.api import schemas, app
-from prefect.orion.utilities.server import get_session
-from prefect.orion import models
->>>>>>> b33cb0e8
 
 
 @router.post("/")
 async def create_flow(
     flow: schemas.Flow, session: sa.orm.Session = Depends(get_session)
-<<<<<<< HEAD
 ) -> schemas.Flow:
-    return await models.flows.create_flow(session=session, name=flow.name)
-=======
-):
     return await models.flows.create_flow(session=session, name=flow.name)
 
 
-@app.get("/flows/{flow_id}", response_model=schemas.Flow)
-async def read_flow(flow_id: str, session: sa.orm.Session = Depends(get_session)):
+@router.get("/{flow_id}")
+async def read_flow(
+    flow_id: str, session: sa.orm.Session = Depends(get_session)
+) -> schemas.Flow:
     flow = await models.flows.read_flow(session=session, id=flow_id)
     if not flow:
         raise HTTPException(status_code=404, detail="Flow not found")
     return flow
 
 
-@app.get("/flows/", response_model=List[schemas.Flow])
+@router.get("/")
 async def read_flows(
     offset: int = 0,
     limit: int = 10,
     session: sa.orm.Session = Depends(get_session),
-):
+) -> List[schemas.Flow]:
     return await models.flows.read_flows(session=session, offset=offset, limit=limit)
 
 
-@app.delete("/flows/{flow_id}", status_code=204)
-async def delete_flow(flow_id: str, session: sa.orm.Session = Depends(get_session)):
+@router.delete("/{flow_id}", status_code=204)
+async def delete_flow(
+    flow_id: str, session: sa.orm.Session = Depends(get_session)
+) -> bool:
     result = await models.flows.delete_flow(session=session, id=flow_id)
     if not result:
         raise HTTPException(status_code=404, detail="Flow not found")
-    return result
->>>>>>> b33cb0e8
+    return result