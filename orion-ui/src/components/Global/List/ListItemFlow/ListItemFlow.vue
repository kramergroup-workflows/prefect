--- conflicted
+++ resolved
@@ -18,11 +18,7 @@
       </ButtonRounded>
     </div>
 
-<<<<<<< HEAD
-    <div v-if="media.md" class="chart-container">
-=======
-    <div v-breakpoints="'md'" class="list-item-flow__chart-container">
->>>>>>> 0b239f17
+    <div v-if="media.md" class="list-item-flow__chart-container">
       <RunHistoryChart
         :items="flowRunHistory"
         :interval-start="store.getters.start"
@@ -43,11 +39,8 @@
 import { Flow } from '@/typings/objects'
 import { Buckets } from '@/typings/run_history'
 import { useStore } from 'vuex'
-<<<<<<< HEAD
 import media from '@/utilities/media'
-=======
 import { toPluralString } from '@/utilities/strings'
->>>>>>> 0b239f17
 
 const store = useStore()
 const props = defineProps<{ item: Flow }>()
